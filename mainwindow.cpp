--- conflicted
+++ resolved
@@ -606,12 +606,8 @@
 
 void MainWindow::print(Enu::EPane which)
 {
-<<<<<<< HEAD
-    //Don't use a pointer here, because one will receive a pointer to a temporary object from toPlainText()
+    //Don't use a pointer for the text, because toPlainText() returns a temporary object
     QString text;
-=======
-    const QString *text; //Pointer to the text to be printed
->>>>>>> 5d1a9ba5
     const QString base = "Print %1";
     const QString source = base.arg("Assembler Source Code");
     const QString object = base.arg("Object Code");
@@ -633,11 +629,7 @@
         break;
     case Enu::EPane::EListing:
         title = &listing;
-<<<<<<< HEAD
-        text = ui->AssemblerListingWidgetPane->toPlainText();
-=======
-        text = &ui->AsmListingWidgetPane->toPlainText();
->>>>>>> 5d1a9ba5
+        text = ui->AsmListingWidgetPane->toPlainText();
         break;
     case Enu::EPane::EMicrocode:
         title = &micro;
